--- conflicted
+++ resolved
@@ -64,12 +64,8 @@
     }
 
     #[cfg(test)]
-<<<<<<< HEAD
+    #[allow(clippy::cast_sign_loss)] // LATER https://github.com/rust-lang/rust/issues/62111
     pub(crate) fn dist(self, other: Pos) -> u16 {
-=======
-    #[allow(clippy::cast_sign_loss)] // LATER https://github.com/rust-lang/rust/issues/62111
-    crate fn dist(self, other: Pos) -> u16 {
->>>>>>> 6a421e42
         ((i16::from(self.r) - i16::from(other.r)).abs()
             + (i16::from(self.c) - i16::from(other.c)).abs()) as u16
     }
